package clicommand

import (
<<<<<<< HEAD
	"context"
=======
	"bufio"
>>>>>>> a5a0253f
	"fmt"
	"io"
	"net/http"
	"os"
	"os/signal"
	"path/filepath"
	"runtime"
	"sync"
	"syscall"
	"time"

	"github.com/buildkite/agent/v3/agent"
	"github.com/buildkite/agent/v3/api"
	"github.com/buildkite/agent/v3/bootstrap/shell"
	"github.com/buildkite/agent/v3/cliconfig"
	"github.com/buildkite/agent/v3/experiments"
	"github.com/buildkite/agent/v3/hook"
	"github.com/buildkite/agent/v3/logger"
	"github.com/buildkite/agent/v3/metrics"
	"github.com/buildkite/agent/v3/process"
	"github.com/buildkite/shellwords"
	"github.com/urfave/cli"
)

var StartDescription = `Usage:

   buildkite-agent start [arguments...]

Description:

   When a job is ready to run it will call the "bootstrap-script"
   and pass it all the environment variables required for the job to run.
   This script is responsible for checking out the code, and running the
   actual build script defined in the pipeline.

   The agent will run any jobs within a PTY (pseudo terminal) if available.

Example:

   $ buildkite-agent start --token xxx`

// Adding config requires changes in a few different spots
// - The AgentStartConfig struct with a cli parameter
// - As a flag in the AgentStartCommand (with matching env)
// - Into an env to be passed to the bootstrap in agent/job_runner.go, createEnvironment()
// - Into clicommand/bootstrap.go to read it from the env into the bootstrap config

type AgentStartConfig struct {
	Config                     string   `cli:"config"`
	Name                       string   `cli:"name"`
	Priority                   string   `cli:"priority"`
	AcquireJob                 string   `cli:"acquire-job"`
	DisconnectAfterJob         bool     `cli:"disconnect-after-job"`
	DisconnectAfterIdleTimeout int      `cli:"disconnect-after-idle-timeout"`
	BootstrapScript            string   `cli:"bootstrap-script" normalize:"commandpath"`
	CancelGracePeriod          int      `cli:"cancel-grace-period"`
	BuildPath                  string   `cli:"build-path" normalize:"filepath" validate:"required"`
	HooksPath                  string   `cli:"hooks-path" normalize:"filepath"`
	PluginsPath                string   `cli:"plugins-path" normalize:"filepath"`
	Shell                      string   `cli:"shell"`
	Tags                       []string `cli:"tags" normalize:"list"`
	TagsFromEC2MetaData        bool     `cli:"tags-from-ec2-meta-data"`
	TagsFromEC2MetaDataPaths   []string `cli:"tags-from-ec2-meta-data-paths" normalize:"list"`
	TagsFromEC2Tags            bool     `cli:"tags-from-ec2-tags"`
	TagsFromGCPMetaData        bool     `cli:"tags-from-gcp-meta-data"`
	TagsFromGCPMetaDataPaths   []string `cli:"tags-from-gcp-meta-data-paths" normalize:"list"`
	TagsFromGCPLabels          bool     `cli:"tags-from-gcp-labels"`
	TagsFromHost               bool     `cli:"tags-from-host"`
	WaitForEC2TagsTimeout      string   `cli:"wait-for-ec2-tags-timeout"`
	WaitForGCPLabelsTimeout    string   `cli:"wait-for-gcp-labels-timeout"`
	GitCloneFlags              string   `cli:"git-clone-flags"`
	GitCloneMirrorFlags        string   `cli:"git-clone-mirror-flags"`
	GitCleanFlags              string   `cli:"git-clean-flags"`
	GitFetchFlags              string   `cli:"git-fetch-flags"`
	GitMirrorsPath             string   `cli:"git-mirrors-path" normalize:"filepath"`
	GitMirrorsLockTimeout      int      `cli:"git-mirrors-lock-timeout"`
	NoGitSubmodules            bool     `cli:"no-git-submodules"`
	NoSSHKeyscan               bool     `cli:"no-ssh-keyscan"`
	NoCommandEval              bool     `cli:"no-command-eval"`
	NoLocalHooks               bool     `cli:"no-local-hooks"`
	NoPlugins                  bool     `cli:"no-plugins"`
	NoPluginValidation         bool     `cli:"no-plugin-validation"`
	NoPTY                      bool     `cli:"no-pty"`
	TimestampLines             bool     `cli:"timestamp-lines"`
	HealthCheckAddr            string   `cli:"health-check-addr"`
	MetricsDatadog             bool     `cli:"metrics-datadog"`
	MetricsDatadogHost         string   `cli:"metrics-datadog-host"`
	TracingBackend             string   `cli:"tracing-backend"`
	Spawn                      int      `cli:"spawn"`
	LogFormat                  string   `cli:"log-format"`
	CancelSignal               string   `cli:"cancel-signal"`
	RedactedVars               []string `cli:"redacted-vars" normalize:"list"`

	// Global flags
	Debug       bool     `cli:"debug"`
	NoColor     bool     `cli:"no-color"`
	Experiments []string `cli:"experiment" normalize:"list"`
	Profile     string   `cli:"profile"`

	// API config
	DebugHTTP bool   `cli:"debug-http"`
	Token     string `cli:"token" validate:"required"`
	Endpoint  string `cli:"endpoint" validate:"required"`
	NoHTTP2   bool   `cli:"no-http2"`

	// Deprecated
	NoSSHFingerprintVerification bool     `cli:"no-automatic-ssh-fingerprint-verification" deprecated-and-renamed-to:"NoSSHKeyscan"`
	MetaData                     []string `cli:"meta-data" deprecated-and-renamed-to:"Tags"`
	MetaDataEC2                  bool     `cli:"meta-data-ec2" deprecated-and-renamed-to:"TagsFromEC2"`
	MetaDataEC2Tags              bool     `cli:"meta-data-ec2-tags" deprecated-and-renamed-to:"TagsFromEC2Tags"`
	MetaDataGCP                  bool     `cli:"meta-data-gcp" deprecated-and-renamed-to:"TagsFromGCP"`
	TagsFromEC2                  bool     `cli:"tags-from-ec2" deprecated-and-renamed-to:"TagsFromEC2MetaData"`
	TagsFromGCP                  bool     `cli:"tags-from-gcp" deprecated-and-renamed-to:"TagsFromGCPMetaData"`
	DisconnectAfterJobTimeout    int      `cli:"disconnect-after-job-timeout" deprecated:"Use disconnect-after-idle-timeout instead"`
}

func DefaultShell() string {
	// https://github.com/golang/go/blob/master/src/go/build/syslist.go#L7
	switch runtime.GOOS {
	case "windows":
		return `C:\Windows\System32\CMD.exe /S /C`
	case "freebsd", "openbsd", "netbsd":
		return `/usr/local/bin/bash -e -c`
	default:
		return `/bin/bash -e -c`
	}
}

func DefaultConfigFilePaths() (paths []string) {
	// Toggle beetwen windows and *nix paths
	if runtime.GOOS == "windows" {
		paths = []string{
			"C:\\buildkite-agent\\buildkite-agent.cfg",
			"$USERPROFILE\\AppData\\Local\\buildkite-agent\\buildkite-agent.cfg",
			"$USERPROFILE\\AppData\\Local\\BuildkiteAgent\\buildkite-agent.cfg",
		}
	} else {
		paths = []string{
			"$HOME/.buildkite-agent/buildkite-agent.cfg",
		}

		// For Apple Silicon Macs, prioritise the `/opt/homebrew` path over `/usr/local`
		if runtime.GOOS == "darwin" && runtime.GOARCH == "arm64" {
			paths = append(paths, "/opt/homebrew/etc/buildkite-agent/buildkite-agent.cfg")
		}

		paths = append(paths, "/usr/local/etc/buildkite-agent/buildkite-agent.cfg", "/etc/buildkite-agent/buildkite-agent.cfg")
	}

	// Also check to see if there's a buildkite-agent.cfg in the folder
	// that the binary is running in.
	pathToBinary, err := filepath.Abs(filepath.Dir(os.Args[0]))
	if err == nil {
		pathToRelativeConfig := filepath.Join(pathToBinary, "buildkite-agent.cfg")
		paths = append([]string{pathToRelativeConfig}, paths...)
	}

	return
}

// validTracingBackends is a list of valid backends for tracing. This is sanity
// checked during agent startup so that bootstrapped jobs don't silently have
// no tracing if an invalid value is given.
var validTracingBackends = map[string]struct{}{
	"":        struct{}{},
	"datadog": struct{}{},
}

var AgentStartCommand = cli.Command{
	Name:        "start",
	Usage:       "Starts a Buildkite agent",
	Description: StartDescription,
	Flags: []cli.Flag{
		cli.StringFlag{
			Name:   "config",
			Value:  "",
			Usage:  "Path to a configuration file",
			EnvVar: "BUILDKITE_AGENT_CONFIG",
		},
		cli.StringFlag{
			Name:   "name",
			Value:  "",
			Usage:  "The name of the agent",
			EnvVar: "BUILDKITE_AGENT_NAME",
		},
		cli.StringFlag{
			Name:   "priority",
			Value:  "",
			Usage:  "The priority of the agent (higher priorities are assigned work first)",
			EnvVar: "BUILDKITE_AGENT_PRIORITY",
		},
		cli.StringFlag{
			Name:   "acquire-job",
			Value:  "",
			Usage:  "Start this agent and only run the specified job, disconnecting after it's finished",
			EnvVar: "BUILDKITE_AGENT_ACQUIRE_JOB",
		},
		cli.BoolFlag{
			Name:   "disconnect-after-job",
			Usage:  "Disconnect the agent after running a job",
			EnvVar: "BUILDKITE_AGENT_DISCONNECT_AFTER_JOB",
		},
		cli.IntFlag{
			Name:   "disconnect-after-idle-timeout",
			Value:  0,
			Usage:  "If no jobs have come in for the specified number of seconds, disconnect the agent",
			EnvVar: "BUILDKITE_AGENT_DISCONNECT_AFTER_IDLE_TIMEOUT",
		},
		cli.IntFlag{
			Name:   "cancel-grace-period",
			Value:  10,
			Usage:  "The number of seconds a canceled or timed out job is given to gracefully terminate and upload its artifacts",
			EnvVar: "BUILDKITE_CANCEL_GRACE_PERIOD",
		},
		cli.StringFlag{
			Name:   "shell",
			Value:  DefaultShell(),
			Usage:  "The shell command used to interpret build commands, e.g /bin/bash -e -c",
			EnvVar: "BUILDKITE_SHELL",
		},
		cli.StringSliceFlag{
			Name:   "tags",
			Value:  &cli.StringSlice{},
			Usage:  "A comma-separated list of tags for the agent (e.g. \"linux\" or \"mac,xcode=8\")",
			EnvVar: "BUILDKITE_AGENT_TAGS",
		},
		cli.BoolFlag{
			Name:   "tags-from-host",
			Usage:  "Include tags from the host (hostname, machine-id, os)",
			EnvVar: "BUILDKITE_AGENT_TAGS_FROM_HOST",
		},
		cli.StringSliceFlag{
			Name:   "tags-from-ec2-meta-data",
			Value:  &cli.StringSlice{},
			Usage:  "Include the default set of host EC2 meta-data as tags (instance-id, instance-type, and ami-id)",
			EnvVar: "BUILDKITE_AGENT_TAGS_FROM_EC2_META_DATA",
		},
		cli.StringSliceFlag{
			Name:   "tags-from-ec2-meta-data-paths",
			Value:  &cli.StringSlice{},
			Usage:  "Include additional tags fetched from EC2 meta-data via tag & path suffix pairs, e.g \"tag_name=path/to/value\"",
			EnvVar: "BUILDKITE_AGENT_TAGS_FROM_EC2_META_DATA_PATHS",
		},
		cli.BoolFlag{
			Name:   "tags-from-ec2-tags",
			Usage:  "Include the host's EC2 tags as tags",
			EnvVar: "BUILDKITE_AGENT_TAGS_FROM_EC2_TAGS",
		},
		cli.StringSliceFlag{
			Name:   "tags-from-gcp-meta-data",
			Value:  &cli.StringSlice{},
			Usage:  "Include the default set of host Google Cloud instance meta-data as tags (instance-id, machine-type, preemptible, project-id, region, and zone)",
			EnvVar: "BUILDKITE_AGENT_TAGS_FROM_GCP_META_DATA",
		},
		cli.StringSliceFlag{
			Name:   "tags-from-gcp-meta-data-paths",
			Value:  &cli.StringSlice{},
			Usage:  "Include additional tags fetched from Google Cloud instance meta-data via tag & path suffix pairs, e.g \"tag_name=path/to/value\"",
			EnvVar: "BUILDKITE_AGENT_TAGS_FROM_GCP_META_DATA_PATHS",
		},
		cli.BoolFlag{
			Name:   "tags-from-gcp-labels",
			Usage:  "Include the host's Google Cloud instance labels as tags",
			EnvVar: "BUILDKITE_AGENT_TAGS_FROM_GCP_LABELS",
		},
		cli.DurationFlag{
			Name:   "wait-for-ec2-tags-timeout",
			Usage:  "The amount of time to wait for tags from EC2 before proceeding",
			EnvVar: "BUILDKITE_AGENT_WAIT_FOR_EC2_TAGS_TIMEOUT",
			Value:  time.Second * 10,
		},
		cli.DurationFlag{
			Name:   "wait-for-gcp-labels-timeout",
			Usage:  "The amount of time to wait for labels from GCP before proceeding",
			EnvVar: "BUILDKITE_AGENT_WAIT_FOR_GCP_LABELS_TIMEOUT",
			Value:  time.Second * 10,
		},
		cli.StringFlag{
			Name:   "git-clone-flags",
			Value:  "-v",
			Usage:  "Flags to pass to the \"git clone\" command",
			EnvVar: "BUILDKITE_GIT_CLONE_FLAGS",
		},
		cli.StringFlag{
			Name:   "git-clean-flags",
			Value:  "-ffxdq",
			Usage:  "Flags to pass to \"git clean\" command",
			EnvVar: "BUILDKITE_GIT_CLEAN_FLAGS",
		},
		cli.StringFlag{
			Name:   "git-fetch-flags",
			Value:  "-v --prune",
			Usage:  "Flags to pass to \"git fetch\" command",
			EnvVar: "BUILDKITE_GIT_FETCH_FLAGS",
		},
		cli.StringFlag{
			Name:   "git-clone-mirror-flags",
			Value:  "-v",
			Usage:  "Flags to pass to the \"git clone\" command when used for mirroring",
			EnvVar: "BUILDKITE_GIT_CLONE_MIRROR_FLAGS",
		},
		cli.StringFlag{
			Name:   "git-mirrors-path",
			Value:  "",
			Usage:  "Path to where mirrors of git repositories are stored",
			EnvVar: "BUILDKITE_GIT_MIRRORS_PATH",
		},
		cli.IntFlag{
			Name:   "git-mirrors-lock-timeout",
			Value:  300,
			Usage:  "Seconds to lock a git mirror during clone, should exceed your longest checkout",
			EnvVar: "BUILDKITE_GIT_MIRRORS_LOCK_TIMEOUT",
		},
		cli.StringFlag{
			Name:   "bootstrap-script",
			Value:  "",
			Usage:  "The command that is executed for bootstrapping a job, defaults to the bootstrap sub-command of this binary",
			EnvVar: "BUILDKITE_BOOTSTRAP_SCRIPT_PATH",
		},
		cli.StringFlag{
			Name:   "build-path",
			Value:  "",
			Usage:  "Path to where the builds will run from",
			EnvVar: "BUILDKITE_BUILD_PATH",
		},
		cli.StringFlag{
			Name:   "hooks-path",
			Value:  "",
			Usage:  "Directory where the hook scripts are found",
			EnvVar: "BUILDKITE_HOOKS_PATH",
		},
		cli.StringFlag{
			Name:   "plugins-path",
			Value:  "",
			Usage:  "Directory where the plugins are saved to",
			EnvVar: "BUILDKITE_PLUGINS_PATH",
		},
		cli.BoolFlag{
			Name:   "timestamp-lines",
			Usage:  "Prepend timestamps on each line of output.",
			EnvVar: "BUILDKITE_TIMESTAMP_LINES",
		},
		cli.StringFlag{
			Name:   "health-check-addr",
			Usage:  "Start an HTTP server on this addr:port that returns whether the agent is healthy, disabled by default",
			EnvVar: "BUILDKITE_AGENT_HEALTH_CHECK_ADDR",
		},
		cli.BoolFlag{
			Name:   "no-pty",
			Usage:  "Do not run jobs within a pseudo terminal",
			EnvVar: "BUILDKITE_NO_PTY",
		},
		cli.BoolFlag{
			Name:   "no-ssh-keyscan",
			Usage:  "Don't automatically run ssh-keyscan before checkout",
			EnvVar: "BUILDKITE_NO_SSH_KEYSCAN",
		},
		cli.BoolFlag{
			Name:   "no-command-eval",
			Usage:  "Don't allow this agent to run arbitrary console commands, including plugins",
			EnvVar: "BUILDKITE_NO_COMMAND_EVAL",
		},
		cli.BoolFlag{
			Name:   "no-plugins",
			Usage:  "Don't allow this agent to load plugins",
			EnvVar: "BUILDKITE_NO_PLUGINS",
		},
		cli.BoolTFlag{
			Name:   "no-plugin-validation",
			Usage:  "Don't validate plugin configuration and requirements",
			EnvVar: "BUILDKITE_NO_PLUGIN_VALIDATION",
		},
		cli.BoolFlag{
			Name:   "no-local-hooks",
			Usage:  "Don't allow local hooks to be run from checked out repositories",
			EnvVar: "BUILDKITE_NO_LOCAL_HOOKS",
		},
		cli.BoolFlag{
			Name:   "no-git-submodules",
			Usage:  "Don't automatically checkout git submodules",
			EnvVar: "BUILDKITE_NO_GIT_SUBMODULES,BUILDKITE_DISABLE_GIT_SUBMODULES",
		},
		cli.BoolFlag{
			Name:   "metrics-datadog",
			Usage:  "Send metrics to DogStatsD for Datadog",
			EnvVar: "BUILDKITE_METRICS_DATADOG",
		},
		cli.StringFlag{
			Name:   "metrics-datadog-host",
			Usage:  "The dogstatsd instance to send metrics to via udp",
			EnvVar: "BUILDKITE_METRICS_DATADOG_HOST",
			Value:  "127.0.0.1:8125",
		},
		cli.StringFlag{
			Name:   "log-format",
			Usage:  "The format to use for the logger output",
			EnvVar: "BUILDKITE_LOG_FORMAT",
			Value:  "text",
		},
		cli.IntFlag{
			Name:   "spawn",
			Usage:  "The number of agents to spawn in parallel",
			Value:  1,
			EnvVar: "BUILDKITE_AGENT_SPAWN",
		},
		cli.StringFlag{
			Name:   "cancel-signal",
			Usage:  "The signal to use for cancellation",
			EnvVar: "BUILDKITE_CANCEL_SIGNAL",
			Value:  "SIGTERM",
		},
		cli.StringSliceFlag{
			Name:   "redacted-vars",
			Usage:  "Pattern of environment variable names containing sensitive values",
			EnvVar: "BUILDKITE_REDACTED_VARS",
			Value:  &cli.StringSlice{"*_PASSWORD", "*_SECRET", "*_TOKEN"},
		},
		cli.StringFlag{
			Name:   "tracing-backend",
			Usage:  "The name of the tracing backend to use.",
			EnvVar: "BUILDKITE_TRACING_BACKEND",
			Value:  "",
		},

		// API Flags
		AgentRegisterTokenFlag,
		EndpointFlag,
		NoHTTP2Flag,
		DebugHTTPFlag,

		// Global flags
		NoColorFlag,
		DebugFlag,
		ExperimentsFlag,
		ProfileFlag,

		// Deprecated flags which will be removed in v4
		cli.StringSliceFlag{
			Name:   "meta-data",
			Value:  &cli.StringSlice{},
			Hidden: true,
			EnvVar: "BUILDKITE_AGENT_META_DATA",
		},
		cli.BoolFlag{
			Name:   "meta-data-ec2",
			Hidden: true,
			EnvVar: "BUILDKITE_AGENT_META_DATA_EC2",
		},
		cli.BoolFlag{
			Name:   "meta-data-ec2-tags",
			Hidden: true,
			EnvVar: "BUILDKITE_AGENT_TAGS_FROM_EC2_TAGS",
		},
		cli.BoolFlag{
			Name:   "meta-data-gcp",
			Hidden: true,
			EnvVar: "BUILDKITE_AGENT_META_DATA_GCP",
		},
		cli.BoolFlag{
			Name:   "no-automatic-ssh-fingerprint-verification",
			Hidden: true,
			EnvVar: "BUILDKITE_NO_AUTOMATIC_SSH_FINGERPRINT_VERIFICATION",
		},
		cli.BoolFlag{
			Name:   "tags-from-ec2",
			Usage:  "Include the host's EC2 meta-data as tags (instance-id, instance-type, and ami-id)",
			EnvVar: "BUILDKITE_AGENT_TAGS_FROM_EC2",
		},
		cli.BoolFlag{
			Name:   "tags-from-gcp",
			Usage:  "Include the host's Google Cloud instance meta-data as tags (instance-id, machine-type, preemptible, project-id, region, and zone)",
			EnvVar: "BUILDKITE_AGENT_TAGS_FROM_GCP",
		},
		cli.IntFlag{
			Name:   "disconnect-after-job-timeout",
			Hidden: true,
			Usage:  "When --disconnect-after-job is specified, the number of seconds to wait for a job before shutting down",
			EnvVar: "BUILDKITE_AGENT_DISCONNECT_AFTER_JOB_TIMEOUT",
		},
	},
	Action: func(c *cli.Context) {
		// The configuration will be loaded into this struct
		cfg := AgentStartConfig{}

		// Setup the config loader. You'll see that we also path paths to
		// potential config files. The loader will use the first one it finds.
		loader := cliconfig.Loader{
			CLI:                    c,
			Config:                 &cfg,
			DefaultConfigFilePaths: DefaultConfigFilePaths(),
		}

		// Load the configuration
		warnings, err := loader.Load()
		if err != nil {
			fmt.Printf("%s", err)
			os.Exit(1)
		}

		l := CreateLogger(cfg)

		// Show warnings now we have a logger
		for _, warning := range warnings {
			l.Warn("%s", warning)
		}

		// Setup any global configuration options
		done := HandleGlobalFlags(l, cfg)
		defer done()

		// Remove any config env from the environment to prevent them propagating to bootstrap
		err = UnsetConfigFromEnvironment(c)
		if err != nil {
			fmt.Printf("%s", err)
			os.Exit(1)
		}

		// Check if git-mirrors are enabled
		if experiments.IsEnabled(`git-mirrors`) {
			if cfg.GitMirrorsPath == `` {
				l.Fatal("Must provide a git-mirrors-path in your configuration for git-mirrors experiment")
			}
		}

		// Force some settings if on Windows (these aren't supported yet)
		if runtime.GOOS == "windows" {
			cfg.NoPTY = true
		}

		// Set a useful default for the bootstrap script
		if cfg.BootstrapScript == "" {
			cfg.BootstrapScript = fmt.Sprintf("%s bootstrap", shellwords.Quote(os.Args[0]))
		}

		// Show a warning if plugins are enabled by no-command-eval or no-local-hooks is set
		if c.IsSet("no-plugins") && cfg.NoPlugins == false {
			msg := `Plugins have been specifically enabled, despite %s being enabled. ` +
				`Plugins can execute arbitrary hooks and commands, make sure you are ` +
				`whitelisting your plugins in ` +
				`your environment hook.`

			switch {
			case cfg.NoCommandEval:
				l.Warn(msg, `no-command-eval`)
			case cfg.NoLocalHooks:
				l.Warn(msg, `no-local-hooks`)
			}
		}

		// Turning off command eval or local hooks will also turn off plugins unless
		// `--no-plugins=false` is provided specifically
		if (cfg.NoCommandEval || cfg.NoLocalHooks) && !c.IsSet("no-plugins") {
			cfg.NoPlugins = true
		}

		// Guess the shell if none is provided
		if cfg.Shell == "" {
			cfg.Shell = DefaultShell()
		}

		// Handle deprecated DisconnectAfterJobTimeout
		if cfg.DisconnectAfterJobTimeout > 0 {
			cfg.DisconnectAfterIdleTimeout = cfg.DisconnectAfterJobTimeout
		}

		var ec2TagTimeout time.Duration
		if t := cfg.WaitForEC2TagsTimeout; t != "" {
			var err error
			ec2TagTimeout, err = time.ParseDuration(t)
			if err != nil {
				l.Fatal("Failed to parse ec2 tag timeout: %v", err)
			}
		}

		var gcpLabelsTimeout time.Duration
		if t := cfg.WaitForGCPLabelsTimeout; t != "" {
			var err error
			gcpLabelsTimeout, err = time.ParseDuration(t)
			if err != nil {
				l.Fatal("Failed to parse gcp labels timeout: %v", err)
			}
		}

		mc := metrics.NewCollector(l, metrics.CollectorConfig{
			Datadog:     cfg.MetricsDatadog,
			DatadogHost: cfg.MetricsDatadogHost,
		})

		// Sanity check supported tracing backends
		if _, has := validTracingBackends[cfg.TracingBackend]; !has {
			l.Fatal("The given tracing backend is not supported: %s", cfg.TracingBackend)
		}

		// AgentConfiguration is the runtime configuration for an agent
		agentConf := agent.AgentConfiguration{
			BootstrapScript:            cfg.BootstrapScript,
			BuildPath:                  cfg.BuildPath,
			GitMirrorsPath:             cfg.GitMirrorsPath,
			GitMirrorsLockTimeout:      cfg.GitMirrorsLockTimeout,
			HooksPath:                  cfg.HooksPath,
			PluginsPath:                cfg.PluginsPath,
			GitCloneFlags:              cfg.GitCloneFlags,
			GitCloneMirrorFlags:        cfg.GitCloneMirrorFlags,
			GitCleanFlags:              cfg.GitCleanFlags,
			GitFetchFlags:              cfg.GitFetchFlags,
			GitSubmodules:              !cfg.NoGitSubmodules,
			SSHKeyscan:                 !cfg.NoSSHKeyscan,
			CommandEval:                !cfg.NoCommandEval,
			PluginsEnabled:             !cfg.NoPlugins,
			PluginValidation:           !cfg.NoPluginValidation,
			LocalHooksEnabled:          !cfg.NoLocalHooks,
			RunInPty:                   !cfg.NoPTY,
			TimestampLines:             cfg.TimestampLines,
			DisconnectAfterJob:         cfg.DisconnectAfterJob,
			DisconnectAfterIdleTimeout: cfg.DisconnectAfterIdleTimeout,
			CancelGracePeriod:          cfg.CancelGracePeriod,
			Shell:                      cfg.Shell,
			RedactedVars:               cfg.RedactedVars,
			AcquireJob:                 cfg.AcquireJob,
			TracingBackend:             cfg.TracingBackend,
		}

		if loader.File != nil {
			agentConf.ConfigPath = loader.File.Path
		}

		if cfg.LogFormat == `text` {
			welcomeMessage :=
				"\n" +
					"%s   _           _ _     _ _    _ _                                _\n" +
					"  | |         (_) |   | | |  (_) |                              | |\n" +
					"  | |__  _   _ _| | __| | | ___| |_ ___    __ _  __ _  ___ _ __ | |_\n" +
					"  | '_ \\| | | | | |/ _` | |/ / | __/ _ \\  / _` |/ _` |/ _ \\ '_ \\| __|\n" +
					"  | |_) | |_| | | | (_| |   <| | ||  __/ | (_| | (_| |  __/ | | | |_\n" +
					"  |_.__/ \\__,_|_|_|\\__,_|_|\\_\\_|\\__\\___|  \\__,_|\\__, |\\___|_| |_|\\__|\n" +
					"                                                 __/ |\n" +
					" https://buildkite.com/agent                    |___/\n%s\n"

			if !cfg.NoColor {
				fmt.Fprintf(os.Stderr, welcomeMessage, "\x1b[38;5;48m", "\x1b[0m")
			} else {
				fmt.Fprintf(os.Stderr, welcomeMessage, "", "")
			}
		}

		l.Notice("Starting buildkite-agent v%s with PID: %s", agent.Version(), fmt.Sprintf("%d", os.Getpid()))
		l.Notice("The agent source code can be found here: https://github.com/buildkite/agent/v3")
		l.Notice("For questions and support, email us at: hello@buildkite.com")

		if agentConf.ConfigPath != "" {
			l.WithFields(logger.StringField(`path`, agentConf.ConfigPath)).Info("Configuration loaded")
		}

		l.Debug("Bootstrap command: %s", agentConf.BootstrapScript)
		l.Debug("Build path: %s", agentConf.BuildPath)
		l.Debug("Hooks directory: %s", agentConf.HooksPath)
		l.Debug("Plugins directory: %s", agentConf.PluginsPath)

		if !agentConf.SSHKeyscan {
			l.Info("Automatic ssh-keyscan has been disabled")
		}

		if !agentConf.CommandEval {
			l.Info("Evaluating console commands has been disabled")
		}

		if !agentConf.PluginsEnabled {
			l.Info("Plugins have been disabled")
		}

		if !agentConf.RunInPty {
			l.Info("Running builds within a pseudoterminal (PTY) has been disabled")
		}

		if agentConf.DisconnectAfterJob {
			l.Info("Agents will disconnect after a job run has completed")
		}

		if agentConf.DisconnectAfterIdleTimeout > 0 {
			l.Info("Agents will disconnect after %d seconds of inactivity", agentConf.DisconnectAfterIdleTimeout)
		}

		cancelSig, err := process.ParseSignal(cfg.CancelSignal)
		if err != nil {
			l.Fatal("Failed to parse cancel-signal: %v", err)
		}

		// Create the API client
		client := api.NewClient(l, loadAPIClientConfig(cfg, `Token`))

		// The registration request for all agents
		registerReq := api.AgentRegisterRequest{
			Name:              cfg.Name,
			Priority:          cfg.Priority,
			ScriptEvalEnabled: !cfg.NoCommandEval,
			Tags: agent.FetchTags(l, agent.FetchTagsConfig{
				Tags:                     cfg.Tags,
				TagsFromEC2MetaData:      (cfg.TagsFromEC2MetaData || cfg.TagsFromEC2),
				TagsFromEC2MetaDataPaths: cfg.TagsFromEC2MetaDataPaths,
				TagsFromEC2Tags:          cfg.TagsFromEC2Tags,
				TagsFromGCPMetaData:      (cfg.TagsFromGCPMetaData || cfg.TagsFromGCP),
				TagsFromGCPMetaDataPaths: cfg.TagsFromGCPMetaDataPaths,
				TagsFromGCPLabels:        cfg.TagsFromGCPLabels,
				TagsFromHost:             cfg.TagsFromHost,
				WaitForEC2TagsTimeout:    ec2TagTimeout,
				WaitForGCPLabelsTimeout:  gcpLabelsTimeout,
			}),
			// We only want this agent to be ingored in Buildkite
			// dispatches if it's being booted to acquire a
			// specific job.
			IgnoreInDispatches: cfg.AcquireJob != "",
		}

		// Spawning multiple agents doesn't work if the agent is being
		// booted in acquisition mode
		if cfg.Spawn > 1 && cfg.AcquireJob != "" {
			l.Fatal("You can't spawn multiple agents and acquire a job at the same time")
		}

		var workers []*agent.AgentWorker

		for i := 1; i <= cfg.Spawn; i++ {
			if cfg.Spawn == 1 {
				l.Info("Registering agent with Buildkite...")
			} else {
				l.Info("Registering agent %d of %d with Buildkite...", i, cfg.Spawn)
			}

			// Register the agent with the buildkite API
			ag, err := agent.Register(l, client, registerReq)
			if err != nil {
				l.Fatal("%s", err)
			}

			// Create an agent worker to run the agent
			workers = append(workers,
				agent.NewAgentWorker(
					l.WithFields(logger.StringField(`agent`, ag.Name)), ag, mc, client, agent.AgentWorkerConfig{
						AgentConfiguration: agentConf,
						CancelSignal:       cancelSig,
						Debug:              cfg.Debug,
						DebugHTTP:          cfg.DebugHTTP,
						SpawnIndex:         i,
					}))
		}

		// Setup the agent pool that spawns agent workers
		pool := agent.NewAgentPool(workers)

		// Agent-wide shutdown hook. Once per agent, for all workers on the agent.
		defer agentShutdownHook(l, cfg)

		// Handle process signals
		signals := handlePoolSignals(l, pool)
		defer close(signals)

		l.Info("Starting %d Agent(s)", cfg.Spawn)
		l.Info("You can press Ctrl-C to stop the agents")

		// Determine the health check listening address and port for this agent
		if cfg.HealthCheckAddr != "" {
			http.HandleFunc("/", func(w http.ResponseWriter, r *http.Request) {
				if r.URL.Path != "/" {
					http.NotFound(w, r)
				} else {
					fmt.Fprintf(w, "OK: Buildkite agent is running")
				}
			})

			go func() {
				l.Notice("Starting HTTP health check server on %v", cfg.HealthCheckAddr)
				err := http.ListenAndServe(cfg.HealthCheckAddr, nil)
				if err != nil {
					l.Error("Could not start health check server: %v", err)
				}
			}()
		}

		// Start the agent pool
		if err := pool.Start(); err != nil {
			l.Fatal("%s", err)
		}
	},
}

func handlePoolSignals(l logger.Logger, pool *agent.AgentPool) chan os.Signal {
	signals := make(chan os.Signal, 1)
	signal.Notify(signals, os.Interrupt,
		syscall.SIGHUP,
		syscall.SIGTERM,
		syscall.SIGINT,
		syscall.SIGQUIT)

	go func() {
		var interruptCount int

		for sig := range signals {
			l.Debug("Received signal `%v`", sig)

			switch sig {
			case syscall.SIGQUIT:
				l.Debug("Received signal `%s`", sig.String())
				pool.Stop(false)
			case syscall.SIGTERM, syscall.SIGINT:
				l.Debug("Received signal `%s`", sig.String())
				if interruptCount == 0 {
					interruptCount++
					l.Info("Received CTRL-C, send again to forcefully kill the agent(s)")
					pool.Stop(true)
				} else {
					l.Info("Forcefully stopping running jobs and stopping the agent(s)")
					pool.Stop(false)
				}
			default:
				l.Debug("Ignoring signal `%s`", sig.String())
			}
		}
	}()

	return signals
}

// agentShutdownHook looks for an agent-shutdown hook script in the hooks path
// and executes it if found. Output (stdout + stderr) is streamed into the main
// agent logger. Exit status failure is logged but ignored.
func agentShutdownHook(log logger.Logger, cfg AgentStartConfig) {
	// search for agent-shutdown hook (including .bat & .ps1 files on Windows)
	p, err := hook.Find(cfg.HooksPath, "agent-shutdown")
	if err != nil {
		if !os.IsNotExist(err) {
			log.Error("Error finding agent-shutdown hook: %v", err)
		}
		return
	}
	sh, err := shell.New()
	if err != nil {
		log.Error("creating shell for agent-shutdown hook: %v", err)
		return
	}

	// pipe from hook output to logger
	r, w := io.Pipe()
	sh.Logger = &shell.WriterLogger{Writer: w, Ansi: !cfg.NoColor} // for Promptf
	sh.Writer = w                                                  // for stdout+stderr
	var wg sync.WaitGroup
	wg.Add(1)
	go func() {
		defer wg.Done()
		scan := bufio.NewScanner(r) // log each line separately
		log = log.WithFields(logger.StringField("hook", "agent-shutdown"))
		for scan.Scan() {
			log.Info(scan.Text())
		}
	}()

	// run agent-shutdown hook
	sh.Promptf("%s", p)
<<<<<<< HEAD
	if err = sh.RunScript(context.Background(), p, nil); err != nil {
		log.Error("Shutdown hook error: %v", err)
=======
	if err = sh.RunScript(p, nil); err != nil {
		log.Error("agent-shutdown hook: %v", err)
>>>>>>> a5a0253f
	}
	w.Close() // goroutine scans until pipe is closed

	// wait for hook to finish and output to flush to logger
	wg.Wait()
}<|MERGE_RESOLUTION|>--- conflicted
+++ resolved
@@ -1,11 +1,8 @@
 package clicommand
 
 import (
-<<<<<<< HEAD
+	"bufio"
 	"context"
-=======
-	"bufio"
->>>>>>> a5a0253f
 	"fmt"
 	"io"
 	"net/http"
@@ -863,13 +860,8 @@
 
 	// run agent-shutdown hook
 	sh.Promptf("%s", p)
-<<<<<<< HEAD
 	if err = sh.RunScript(context.Background(), p, nil); err != nil {
-		log.Error("Shutdown hook error: %v", err)
-=======
-	if err = sh.RunScript(p, nil); err != nil {
 		log.Error("agent-shutdown hook: %v", err)
->>>>>>> a5a0253f
 	}
 	w.Close() // goroutine scans until pipe is closed
 
